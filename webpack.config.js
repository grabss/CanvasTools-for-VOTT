const path = require('path');
const webpack = require('webpack');
const yargs = require('yargs');
const TsconfigPathsPlugin = require('tsconfig-paths-webpack-plugin');

var libraryName = "CanvasTools";
var libraryEntry = "./src/canvastools/ts/ct.ts"
var libraryFileName = "ct";

var webpackSettings = {
    'prod': {
        minimize: false,
        mode: 'production',
        path: path.resolve(__dirname, './dist'),
        filename: `${libraryFileName}.js`,
        devtool: "source-map",
        tsconfig: "tsconfig.json"
    },
    'prod-min': {
        minimize: true,
        mode: 'production',
        path: path.resolve(__dirname, './dist'),
        filename: `${libraryFileName}.min.js`,
        devtool: "source-map",
        tsconfig: "tsconfig.json"
    },
    'dev': {
        minimize: false,
        mode: 'development',
        path: path.resolve(__dirname, './dist'),
        filename: `${libraryFileName}.dev.js`,
        devtool: "inline-source-map",
        tsconfig: "tsconfig.test.json"
    },
    'test': {
        minimize: false,
        mode: 'development',
        path: path.resolve(__dirname, './samples/shared/js'),
        filename: `${libraryFileName}.js`,
        devtool: "inline-source-map",
        tsconfig: "tsconfig.test.json"
    },
<<<<<<< HEAD
    'test-palette': {
        minimize: false,
        mode: 'development',
        path: path.resolve(__dirname, './samples/palette/js'),
        filename: `${libraryFileName}.js`,
        devtool: "inline-source-map",
        tsconfig: "tsconfig.test.json"
    }
=======
>>>>>>> 89dc006b
}

var settings = webpackSettings[yargs.argv.set];
if (settings == undefined) {
    settings = webpackSettings['dev'];
}

module.exports = function (env) {
    var settings = webpackSettings[env.mode];
    if (settings == undefined) {
        settings = webpackSettings['dev'];
    }

    var config = {
        entry: libraryEntry,
        output: {
            filename: settings.filename,
            path: settings.path,
            libraryTarget: 'umd',
            library: '',
            umdNamedDefine: true
        },

        mode: settings.mode,
        devtool: settings.devtool,
        optimization: {
            minimize: settings.minimize
        },

        module: {
            rules: [
                {
                    test: /\.tsx?$/,
                    use: [
                        {
                            loader: 'ts-loader',
                            options: {
                                configFile: settings.tsconfig
                            }
                        }
                    ],
                    exclude: /node_modules/                    
                },
                /* {
                    test: require.resolve('snapsvg'),
                    loader: 'imports-loader?this=>window,fix=>module.exports=0'
                }, */
                {
                    test: /\.css$/,
                    use: [
                        'style-loader',
                        'css-loader'
                    ]
                }
            ]
        },
        resolve: {
            extensions: ['.ts', '.js'],
            plugins: [new TsconfigPathsPlugin({ configFile: "./tsconfig.json" })]
        }
    };
    return config;
};<|MERGE_RESOLUTION|>--- conflicted
+++ resolved
@@ -40,17 +40,6 @@
         devtool: "inline-source-map",
         tsconfig: "tsconfig.test.json"
     },
-<<<<<<< HEAD
-    'test-palette': {
-        minimize: false,
-        mode: 'development',
-        path: path.resolve(__dirname, './samples/palette/js'),
-        filename: `${libraryFileName}.js`,
-        devtool: "inline-source-map",
-        tsconfig: "tsconfig.test.json"
-    }
-=======
->>>>>>> 89dc006b
 }
 
 var settings = webpackSettings[yargs.argv.set];
